--- conflicted
+++ resolved
@@ -29,7 +29,7 @@
 		yspeed += (target.y-y)/8;
 		//If targeting a mouse, capture it
 		capture = 1;
-		
+
 		//Remove mice if possible
 		if (obj_player.mice>1)
 		{
@@ -52,7 +52,7 @@
 	//Try to get to cage
 	setTarget(_x,_y,_z);
 	awareness = 1;
-	
+
 }
 //Randomly check for mice
 else if !irandom(attention)
@@ -61,18 +61,18 @@
 	var _n = obj_player.mice-1;
 	target_id = min(max(target_id,irandom(_n)),_n);
 	target = obj_player.mouseArray[target_id];
-	
+
 	//Get sight arc and range
 	var _arc,_range;
 	_arc = sight_arc_min+sight_arc_add*awareness;
 	_range = sight_range_min+sight_range_add*awareness;
-	
+
 	//Direction and distance to mouse
 	var _dir,_dis,_ver;
 	_dir = point_direction(x,y,target.x,target.y);
 	_dis = point_distance_3d(x,y,z,target.x,target.y,target.z);
 	_ver = abs(z-target.z);
-	
+
 	//If in sight range
 	if (abs(angle_difference(face,_dir))<_arc) && (_dis<_range) && (_ver<60)
 	{
@@ -97,9 +97,8 @@
 			var _dis = point_distance_3d(x,y,z,target_x,target_y,target_z);
 			if (_dis>64)
 			{
-				if path_exists(path) 
+				if path_exists(path)
 				{
-<<<<<<< HEAD
 					//Return to nearest path point
 					if path_exists(path)
 					{
@@ -110,13 +109,6 @@
 						setTarget(_n[0+_g],_n[1+_g],z);
 					}
 					else setTarget(xstart,ystart,z);
-=======
-					var _x,_y;
-					_x = path_get_x(path,path_pos);
-					_y = path_get_y(path,path_pos);
-					path_pos += (speed_min+speed_add)/path_get_length(path);
-					setTarget(_x,_y,z);
->>>>>>> 213c6202
 				}
 			}
 		}
